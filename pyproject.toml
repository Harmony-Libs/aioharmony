[build-system]
build-backend = "setuptools.build_meta"
requires = [ "setuptools" ]

[project]
name = "aioharmony"
<<<<<<< HEAD
version = "0.5.0"
description = "asyncio Python library for connecting to and controlling the Logitech Harmony"
=======
version = "0.5.1"
description = "syncio Python library for connecting to and controlling the Logitech Harmony"
>>>>>>> 53881499
readme = "README.rst"
license = { text = "Apache-2.0" }
authors = [
  { name = "Erik Hendrix", email = "endrix_erik@hotmail.com" },
  { name = "J. Nick Koston", email = "nick@koston.org" },
]
requires-python = ">=3.9"
classifiers = [
    'Framework :: AsyncIO',
    'Intended Audience :: Developers',
    'License :: OSI Approved :: Apache Software License',
    'Programming Language :: Python',
    'Programming Language :: Python :: 3',
    'Programming Language :: Python :: 3.9',
    'Programming Language :: Python :: 3.10',
    'Programming Language :: Python :: 3.11',
    'Programming Language :: Python :: 3.12',
    'Programming Language :: Python :: 3.13',
    'Programming Language :: Python :: Implementation :: CPython',
    'Programming Language :: Python :: Implementation :: PyPy',
    'Topic :: Home Automation',
    'Topic :: Software Development :: Libraries :: Python Modules'
]
urls."Bug Tracker" = "https://github.com/harmony-libs/aioharmony/issues"
urls.Changelog = "https://github.com/harmony-libs/aioharmony/blob/main/CHANGELOG.md"
urls.repository = "https://github.com/harmony-libs/aioharmony"
dependencies = [
    "aiohttp>=3.11",
    "async-timeout>=4",
    "slixmpp>=1.8",
]

[project.scripts]
aioharmony = "aioharmony.__main__:main"


[dependency-groups]
dev = [
  "pytest>=8,<9",
  "pytest-cov>=6,<7",
]

[tool.ruff]
target-version = "py39"
line-length = 88
lint.select = [
    "ASYNC", # async rules
    "B",   # flake8-bugbear
    "C4",  # flake8-comprehensions
    "S",   # flake8-bandit
    "F",   # pyflake
    "E",   # pycodestyle
    "W",   # pycodestyle
    "UP",  # pyupgrade
    "I",   # isort
    "LOG",  # log
    "RUF", # ruff specific
    "FLY", # flynt
    "FURB", # refurb
    "G", # flake8-logging-format   ,
    "PERF", # Perflint
    "PGH", # pygrep-hooks
    "PIE", # flake8-pie
    "PL", # pylint
    "PT", # flake8-pytest-style
    "PYI", # flake8-pyi
    "RET", # flake8-return
    "RSE", # flake8-raise    ,
    "SIM", # flake8-simplify
    "SLF", # flake8-self
    "SLOT", # flake8-slots
    "T100", # Trace found: {name} used
    "T20", # flake8-print
    "TID", # Tidy imports
    "TRY", # tryceratops
]
lint.ignore = [
  "PLR",
  "D203", # 1 blank line required before class docstring
  "D212", # Multi-line docstring summary should start at the first line
  "D100", # Missing docstring in public module
  "D104", # Missing docstring in public package
  "D107", # Missing docstring in `__init__`
  "D401", # First line of docstring should be in imperative mood
  "E501", # too many to fix
  "RUF013", # too many to fix
  "B904", # too many to fix
]
lint.per-file-ignores."conftest.py" = [ "D100" ]
lint.per-file-ignores."docs/conf.py" = [ "D100" ]
lint.per-file-ignores."setup.py" = [ "D100" ]
lint.per-file-ignores."tests/**/*" = [
  "D100",
  "D101",
  "D102",
  "D103",
  "D104",
  "S101",
]
lint.per-file-ignores."src/aioharmony/__main__.py" = [ "T201" ]
lint.isort.known-first-party = [ "aioharmony", "tests" ]

[tool.pytest.ini_options]
addopts = """\
    -v
    -Wdefault
    --cov=aioharmony
    --cov-report=term
    --cov-report=xml
    """
pythonpath = [ "src" ]

[tool.coverage.run]
branch = true

[tool.coverage.report]
exclude_lines = [
  "pragma: no cover",
  "@overload",
  "if TYPE_CHECKING",
  "raise NotImplementedError",
  'if __name__ == "__main__":',
]

[tool.mypy]
check_untyped_defs = true
disallow_any_generics = true
disallow_incomplete_defs = true
disallow_untyped_defs = true
mypy_path = "src/"
no_implicit_optional = true
show_error_codes = true
warn_unreachable = true
warn_unused_ignores = true
exclude = [
  'setup.py',
]

[[tool.mypy.overrides]]
module = "tests.*"
allow_untyped_defs = true

[tool.semantic_release]
version_toml = [ "pyproject.toml:project.version" ]
version_variables = ["src/aioharmony/__version__.py:__version__"]
build_command = """
pip install uv
uv lock
git add uv.lock
uv build
"""

[tool.semantic_release.changelog]
exclude_commit_patterns = [
  '''chore(?:\([^)]*?\))?: .+''',
  '''ci(?:\([^)]*?\))?: .+''',
  '''refactor(?:\([^)]*?\))?: .+''',
  '''style(?:\([^)]*?\))?: .+''',
  '''test(?:\([^)]*?\))?: .+''',
  '''build\((?!deps\): .+)''',
  '''Merged? .*''',
  '''Initial [Cc]ommit.*''', # codespell:ignore
]

[tool.semantic_release.changelog.environment]
keep_trailing_newline = true

[tool.semantic_release.branches.main]
match = "main"

[tool.semantic_release.branches.noop]
match = "(?!main$)"
prerelease = true

[tool.uv]
dev-dependencies = [
    "pytest-asyncio>=0.25.2",
    "pytest-cov>=6.0.0",
]<|MERGE_RESOLUTION|>--- conflicted
+++ resolved
@@ -4,13 +4,8 @@
 
 [project]
 name = "aioharmony"
-<<<<<<< HEAD
-version = "0.5.0"
+version = "0.5.1"
 description = "asyncio Python library for connecting to and controlling the Logitech Harmony"
-=======
-version = "0.5.1"
-description = "syncio Python library for connecting to and controlling the Logitech Harmony"
->>>>>>> 53881499
 readme = "README.rst"
 license = { text = "Apache-2.0" }
 authors = [
